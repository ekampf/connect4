from abc import ABC, abstractmethod
import random
import time
from typing import List, Tuple, Optional
from dataclasses import dataclass
import numpy as np
import math

import signal
from contextlib import contextmanager


class TimeoutException(Exception):
    pass


@contextmanager
def time_limit(seconds):
    def signal_handler(signum, frame):
        raise TimeoutException("Timed out!")

    signal.signal(signal.SIGALRM, signal_handler)
    signal.alarm(seconds)
    try:
        yield
    finally:
        signal.alarm(0)


@dataclass
class GameState:
    """Represents the current state of the game"""

    board: List[List[str]]
    current_player: str
    last_move: Optional[Tuple[int, int]] = None  # (row, col)


class Player(ABC):
    """Abstract base class that competitors must implement"""

    def __init__(self, symbol: str):
        self.symbol = symbol  # 'X' or 'O'

    @abstractmethod
    def get_move(self, state: GameState) -> int:
        """
        Given the current game state, return the column (0-6) to play in
        Must return a valid move (column that isn't full)
        """
        pass


class ConnectFour:
    def __init__(
        self,
        player1: Player,
        player2: Player,
        columns: int = 14,
        rows: int = 12,
        delay: float = 1.0,
        animate: bool = True,
    ):
        self.columns = columns
        self.rows = rows
        self.board = [[" " for _ in range(columns)] for _ in range(rows)]
        self.player1 = player1  # X
        self.player2 = player2  # O
        self.current_player = player1
        self.delay = delay  # Delay between moves for visualization
        self.animate = animate

    def is_valid_move(self, col: int) -> bool:
        """Check if a move is valid"""
        return 0 <= col < self.columns and self.board[0][col] == " "

    def get_next_row(self, col: int) -> Optional[int]:
        """Get the next available row in the given column"""
        for row in range(self.rows - 1, -1, -1):
            if self.board[row][col] == " ":
                return row
        return None

    def make_move(self, col: int) -> Tuple[int, int]:
        """Make a move in the given column"""
        row = self.get_next_row(col)
        if row is None:
            raise ValueError("Invalid move")

        if self.animate:
            # Animate the piece falling
            for r in range(row + 1):
                if r > 0:
                    self.board[r - 1][col] = " "
                self.board[r][col] = self.current_player.symbol
                self.display_board()
                time.sleep(0.1)
                if r < row:
                    print("\033[F" * 8)  # Move cursor up 8 lines
        else:
            self.board[row][col] = self.current_player.symbol
            self.display_board()

        return row, col

    def check_winner(self, row: int, col: int) -> bool:
        """Check if the last move created a winning condition"""
        directions = [
            (0, 1),  # horizontal
            (1, 0),  # vertical
            (1, 1),  # diagonal right
            (1, -1),  # diagonal left
        ]

        symbol = self.board[row][col]

        for dr, dc in directions:
            count = 1

            # Check in positive direction
            r, c = row + dr, col + dc
            while (
                0 <= r < self.rows
                and 0 <= c < self.columns
                and self.board[r][c] == symbol
            ):
                count += 1
                r, c = r + dr, c + dc

            # Check in negative direction
            r, c = row - dr, col - dc
            while (
                0 <= r < self.rows
                and 0 <= c < self.columns
                and self.board[r][c] == symbol
            ):
                count += 1
                r, c = r - dr, c - dc

            if count >= 4:
                return True

        return False

    def is_board_full(self) -> bool:
        """Check if the board is full (tie game)"""
        return all(cell != " " for cell in self.board[0])

    def display_board(self):
        """Display the current board state with colors"""
        # ANSI color codes
        RED = "\033[91m"
        YELLOW = "\033[93m"
        RESET = "\033[0m"
        BLUE = "\033[94m"

        # Print column numbers
        print("\n " + BLUE + " ".join((str(i) for i in range(self.columns))) + RESET)
        print(BLUE + "--" * self.columns + RESET)

        # Print board with colored pieces
        for row in self.board:
            print(BLUE + "|" + RESET, end="")
            for cell in row:
                if cell == "X":
                    print(RED + "X" + RESET, end="")
                elif cell == "O":
                    print(YELLOW + "O" + RESET, end="")
                else:
                    print(" ", end="")
                print(BLUE + "|" + RESET, end="")
            print()
        print(BLUE + "--" * self.columns + RESET)

    def play_game(self) -> Optional[Player]:
        """Play a full game, returns the winner or None if tie"""
        while True:
            # Display current state
            if not self.animate:
                print(
                    f"\nPlayer {self.current_player.symbol}'s ({type(self.current_player).__name__}) turn"
                )
                self.display_board()

            # Get player's move
            try:
                state = GameState(
                    board=[row[:] for row in self.board],
                    current_player=self.current_player.symbol,
                )

                # TODO: Add timeout for player moves
                with time_limit(1):
                    col = self.current_player.get_move(state)

                if not self.is_valid_move(col):
                    print(f"Invalid move by player {self.current_player.symbol}")
                    return (
                        self.player1
                        if self.current_player == self.player2
                        else self.player2
                    )

                row, col = self.make_move(col)

            except Exception as e:
                print(
                    f"Error from player {self.current_player.symbol} ({type(self.current_player).__name__}): {e}"
                )
                return (
                    self.player1
                    if self.current_player == self.player2
                    else self.player2
                )

            # Check for winner
            if self.check_winner(row, col):
                if not self.animate:
                    self.display_board()
                print(
                    f"\nPlayer {self.current_player.symbol} ({type(self.current_player).__name__}) wins!"
                )
                return self.current_player

            # Check for tie
            if self.is_board_full():
                if not self.animate:
                    self.display_board()
                print("\nTie game!")
                return None

            # Switch players
            self.current_player = (
                self.player2 if self.current_player == self.player1 else self.player1
            )

            # Add delay for visualization
            if self.delay:
                time.sleep(self.delay)


# Example player implementations
class RandomPlayer(Player):
    """Makes random valid moves"""

    def get_move(self, state: GameState) -> int:
        columns = len(state.board[0])
        valid_moves = [col for col in range(columns) if state.board[0][col] == " "]
        return random.choice(valid_moves)


class SimplePlayer(Player):
    """Looks for winning moves and blocking moves"""

    def get_move(self, state: GameState) -> int:
        columns = len(state.board[0])
        rows = len(state.board)

        # First check for winning moves
        for col in range(columns):
            if state.board[0][col] != " ":
                continue

            # Find row where piece would land
            row = rows - 1
            while row >= 0 and state.board[row][col] != " ":
                row -= 1

            # Try move
            test_board = [row[:] for row in state.board]
            test_board[row][col] = self.symbol

            # Check if this move wins
            if self.check_winner(test_board, row, col):
                return col

        # Then check for blocking moves
        opponent = "O" if self.symbol == "X" else "X"
        for col in range(columns):
            if state.board[0][col] != " ":
                continue

            row = rows - 1
            while row >= 0 and state.board[row][col] != " ":
                row -= 1

            test_board = [row[:] for row in state.board]
            test_board[row][col] = opponent

            if self.check_winner(test_board, row, col):
                return col

        # Otherwise, pick random valid move
        valid_moves = [col for col in range(columns) if state.board[0][col] == " "]
        return random.choice(valid_moves)

    def check_winner(self, board: List[List[str]], row: int, col: int) -> bool:
        """Check if there's a winner on the test board"""
        directions = [(0, 1), (1, 0), (1, 1), (1, -1)]
        symbol = board[row][col]
        columns = len(board[0])
        rows = len(board)

        for dr, dc in directions:
            count = 1

            # Check positive direction
            r, c = row + dr, col + dc
            while 0 <= r < rows and 0 <= c < columns and board[r][c] == symbol:
                count += 1
                r, c = r + dr, c + dc

            # Check negative direction
            r, c = row - dr, col - dc
            while 0 <= r < rows and 0 <= c < columns and board[r][c] == symbol:
                count += 1
                r, c = r - dr, c - dc

            if count >= 4:
                return True
        return False


class LousyPlayer(Player):
    """A terrible Connect Four player that makes many strategic mistakes"""

    def __init__(self, symbol: str):
        super().__init__(symbol)
        self.last_col = None  # Remember last move to make repeated mistakes

    def get_move(self, state: GameState) -> int:
        # List of bad strategic decisions
        columns = len(state.board[0])
        rows = len(state.board)

        # 1. If we played before, try to play in the same column
        # (This is terrible because it makes our moves predictable and
        # often leads to playing in full columns)
        if self.last_col is not None and state.board[0][self.last_col] == " ":
            self.last_col = self.last_col
            return self.last_col

        # 2. Avoid center columns at all costs
        # (This is terrible because center control is crucial in Connect Four)
        edge_columns = [0, 1, columns - 2, columns - 1]
        for col in edge_columns:
            if state.board[0][col] == " ":
                self.last_col = col
                return col

        # 3. Prefer playing in higher positions
        # (This is terrible because it leaves gaps that opponents can use)
        for row in range(rows):
            for col in range(columns):
                if (
                    row > 0
                    and state.board[row][col] == " "
                    and state.board[row - 1][col] == " "
                ):
                    if state.board[0][col] == " ":  # Make sure column isn't full
                        self.last_col = col
                        return col

        # 4. Ignore obvious winning moves
        # (This is terrible because we'll miss easy wins)
        for col in range(columns):
            if state.board[0][col] != " ":
                continue

            # Find where piece would land
            row = rows - 1
            while row >= 0 and state.board[row][col] != " ":
                row -= 1

            # If this would be a winning move, avoid it!
            test_board = [r[:] for r in state.board]
            test_board[row][col] = self.symbol
            if self._would_win(test_board, row, col):
                continue

            self.last_col = col
            return col

        # 5. If all else fails, pick the first available column
        # (This is terrible because it's predictable and ignores strategy)
        for col in range(columns):
            if state.board[0][col] == " ":
                self.last_col = col
                return col

        return 0  # Should never reach here if game isn't over

    def _would_win(self, board: List[List[str]], row: int, col: int) -> bool:
        """Check if a move would win (so we can avoid it!)"""
        symbol = board[row][col]
        directions = [(0, 1), (1, 0), (1, 1), (1, -1)]
        columns = len(board[0])
        rows = len(board)

        for dr, dc in directions:
            count = 1

            # Check positive direction
            r, c = row + dr, col + dc
            while 0 <= r < rows and 0 <= c < columns and board[r][c] == symbol:
                count += 1
                r, c = r + dr, c + dc

            # Check negative direction
            r, c = row - dr, col - dc
            while 0 <= r < rows and 0 <= c < columns and board[r][c] == symbol:
                count += 1
                r, c = r - dr, c - dc

            if count >= 4:
                return True
        return False


<<<<<<< HEAD
import math

import random
import math
from typing import List

import random
import math
import time
from typing import List

import random
import math
import time
from typing import List


class Bob(Player):
    """Improved AI: Uses minimax with alpha-beta pruning, advanced heuristics, and dynamic depth."""

    def __init__(self, symbol, depth=4):
        super().__init__(symbol)
        self.depth = depth  # Search depth for minimax

    def get_move(self, state: GameState) -> int:
        board = np.array(state.board)  # Convert to NumPy array for efficiency

        # 1. Check for immediate winning move
        for col in self.get_valid_moves(board):
            row = self.get_drop_row(board, col)
            if row is None:
                continue

            board[row, col] = self.symbol
            if self.check_winner(board, row, col):
                return col  # Win immediately
            board[row, col] = ' '  # Undo test move

        # 2. Check for opponent's winning move and block it
        opponent = 'O' if self.symbol == 'X' else 'X'
        for col in self.get_valid_moves(board):
            row = self.get_drop_row(board, col)
            if row is None:
                continue

            board[row, col] = opponent
            if self.check_winner(board, row, col):
                return col  # Block the opponent
            board[row, col] = ' '  # Undo test move

        # 3. Use minimax with alpha-beta pruning to find the best move
        best_move, _ = self.minimax(board, self.depth, -float('inf'), float('inf'), True)
        return best_move if best_move is not None else random.choice(self.get_valid_moves(board))

    def minimax(self, board, depth, alpha, beta, maximizing_player):
        """Minimax algorithm with alpha-beta pruning."""
        valid_moves = self.get_valid_moves(board)

        # Base cases: terminal state or depth limit reached
        if depth == 0 or not valid_moves:
            return None, self.evaluate_board(board)

        if maximizing_player:
            max_eval = -float('inf')
            best_move = None

            for col in valid_moves:
                row = self.get_drop_row(board, col)
                if row is None:
                    continue

                board[row, col] = self.symbol
                _, eval = self.minimax(board, depth - 1, alpha, beta, False)
                board[row, col] = ' '  # Undo test move

                if eval > max_eval:
                    max_eval = eval
                    best_move = col

                alpha = max(alpha, eval)
                if beta <= alpha:
                    break  # Beta cutoff

            return best_move, max_eval
        else:
            min_eval = float('inf')
            best_move = None

            for col in valid_moves:
                row = self.get_drop_row(board, col)
                if row is None:
                    continue

                board[row, col] = 'O' if self.symbol == 'X' else 'X'
                _, eval = self.minimax(board, depth - 1, alpha, beta, True)
                board[row, col] = ' '  # Undo test move

                if eval < min_eval:
                    min_eval = eval
                    best_move = col

                beta = min(beta, eval)
                if beta <= alpha:
                    break  # Alpha cutoff

            return best_move, min_eval

    def evaluate_board(self, board):
        """Evaluate the board position for the AI player."""
        score = 0

        # Favor center control
        center_col = board.shape[1] // 2
        for col in range(board.shape[1]):
            if board[0, col] == ' ':
                score += 3 - abs(center_col - col)

        # Evaluate connections
        for row in range(board.shape[0]):
            for col in range(board.shape[1]):
                if board[row, col] == self.symbol:
                    score += self.count_connections(board, row, col)
                elif board[row, col] != ' ':
                    score -= self.count_connections(board, row, col)

        return score

    def count_connections(self, board, row, col):
        """Counts connected pieces for a given position."""
        symbol = board[row, col]
        directions = [(1, 0), (0, 1), (1, 1), (1, -1)]
        total = 0

        for dr, dc in directions:
            count = 1
            for i in range(1, 4):
                r, c = row + dr * i, col + dc * i
                if 0 <= r < board.shape[0] and 0 <= c < board.shape[1] and board[r, c] == symbol:
                    count += 1
                else:
                    break
            total += count ** 2  # Favor longer streaks

        return total

    def get_valid_moves(self, board):
        """Returns a list of valid (non-full) columns."""
        return [col for col in range(board.shape[1]) if board[0, col] == ' ']

    def get_drop_row(self, board, col):
        """Find the lowest available row for a given column."""
        for row in range(board.shape[0] - 1, -1, -1):
            if board[row, col] == ' ':
                return row
        return None

    def check_winner(self, board: List[List[str]], row: int, col: int) -> bool:
        """Check if there's a winner on the test board."""
        directions = [(0, 1), (1, 0), (1, 1), (1, -1)]
        symbol = board[row][col]

        for dr, dc in directions:
            count = 1

            # Check positive direction
            r, c = row + dr, col + dc
            while 0 <= r < board.shape[0] and 0 <= c < board.shape[1] and board[r][c] == symbol:
                count += 1
                r, c = r + dr, c + dc

            # Check negative direction
            r, c = row - dr, col - dc
            while 0 <= r < board.shape[0] and 0 <= c < board.shape[1] and board[r][c] == symbol:
                count += 1
                r, c = r - dr, c - dc

            if count >= 4:
                return True
        return False


=======
>>>>>>> 94132767
class Tournament:
    """Runs a tournament between multiple Connect Four strategies"""

    def __init__(self, strategy_classes: List[type], games_per_match: int = 10):
        self.strategy_classes = strategy_classes
        self.games_per_match = games_per_match
        self.results = {
            name: {
                "wins": 0,
                "losses": 0,
                "ties": 0,
                "points": 0,  # 3 for win, 1 for tie
                "avg_moves": 0,
                "total_games": 0,
            }
            for name in [cls.__name__ for cls in strategy_classes]
        }

    def run_tournament(self, display_games: bool = False):
        """Run a full tournament where each strategy plays against all others"""
        total_matches = (
            len(self.strategy_classes)
            * (len(self.strategy_classes) - 1)
            * self.games_per_match
            // 2
        )
        matches_played = 0

        print(f"\nStarting tournament with {len(self.strategy_classes)} strategies")
        print(f"Each matchup will play {self.games_per_match} games")
        print(f"Total matches to be played: {total_matches}\n")

        # Each strategy plays against every other strategy
        for i, strat1 in enumerate(self.strategy_classes):
            for j, strat2 in enumerate(self.strategy_classes[i + 1 :], i + 1):
                print(f"\nMatch: {strat1.__name__} vs {strat2.__name__}")

                # Play multiple games per matchup, alternating who goes first
                for game_num in range(self.games_per_match):
                    matches_played += 1
                    print(
                        f"\rProgress: {matches_played}/{total_matches} matches", end=""
                    )

                    # Alternate who goes first
                    if game_num % 2 == 0:
                        player1, player2 = strat1("X"), strat2("O")
                        name1, name2 = strat1.__name__, strat2.__name__
                    else:
                        player1, player2 = strat2("X"), strat1("O")
                        name1, name2 = strat2.__name__, strat1.__name__

                    # Play game
                    game = ConnectFour(
                        player1,
                        player2,
                        delay=0.5 if display_games else 0,
                        animate=display_games,
                    )
                    winner = game.play_game()

                    # Update statistics
                    if winner is None:  # Tie
                        self.results[name1]["ties"] += 1
                        self.results[name2]["ties"] += 1
                        self.results[name1]["points"] += 1
                        self.results[name2]["points"] += 1
                    else:
                        winner_name = type(winner).__name__
                        loser_name = name1 if winner_name == name2 else name2
                        self.results[winner_name]["wins"] += 1
                        self.results[winner_name]["points"] += 3
                        self.results[loser_name]["losses"] += 1

                    self.results[name1]["total_games"] += 1
                    self.results[name2]["total_games"] += 1

    def display_results(self):
        """Display tournament results in a formatted table"""
        print("\n\nTournament Results:")
        print("-" * 80)
        print(
            f"{'Strategy':<20} {'Games':<8} {'Wins':<8} {'Losses':<8} {'Ties':<8} {'Points':<8} {'Win %':<8}"
        )
        print("-" * 80)

        # Sort by points
        sorted_results = sorted(
            self.results.items(),
            key=lambda x: (x[1]["points"], x[1]["wins"]),
            reverse=True,
        )

        for name, stats in sorted_results:
            total_games = stats["total_games"]
            win_percentage = (
                (stats["wins"] / total_games * 100) if total_games > 0 else 0
            )
            print(
                f"{name:<20} {total_games:<8} {stats['wins']:<8} {stats['losses']:<8} "
                f"{stats['ties']:<8} {stats['points']:<8} {win_percentage:>6.1f}%"
            )
        print("-" * 80)


if __name__ == "__main__":
    # Create tournament with list of strategies
    strategies = [SimplePlayer, Bob]
    tournament = Tournament(strategies, games_per_match=10)

    # Run tournament
    tournament.run_tournament(display_games=False)  # Set True to watch games

    # Show results
    tournament.display_results()<|MERGE_RESOLUTION|>--- conflicted
+++ resolved
@@ -417,7 +417,6 @@
         return False
 
 
-<<<<<<< HEAD
 import math
 
 import random
@@ -598,9 +597,6 @@
                 return True
         return False
 
-
-=======
->>>>>>> 94132767
 class Tournament:
     """Runs a tournament between multiple Connect Four strategies"""
 
