from abc import ABC, abstractmethod
import random
import time
from typing import List, Tuple, Optional
from dataclasses import dataclass
import numpy as np
import math

import signal
from contextlib import contextmanager


class TimeoutException(Exception):
    pass


@contextmanager
def time_limit(seconds):
    def signal_handler(signum, frame):
        raise TimeoutException("Timed out!")

    signal.signal(signal.SIGALRM, signal_handler)
    signal.alarm(seconds)
    try:
        yield
    finally:
        signal.alarm(0)


@dataclass
class GameState:
    """Represents the current state of the game"""

    board: List[List[str]]
    current_player: str
    last_move: Optional[Tuple[int, int]] = None  # (row, col)


class Player(ABC):
    """Abstract base class that competitors must implement"""

    def __init__(self, symbol: str):
        self.symbol = symbol  # 'X' or 'O'

    @abstractmethod
    def get_move(self, state: GameState) -> int:
        """
        Given the current game state, return the column (0-6) to play in
        Must return a valid move (column that isn't full)
        """
        pass


class ConnectFour:
    def __init__(
        self,
        player1: Player,
        player2: Player,
        columns: int = 14,
        rows: int = 12,
        delay: float = 1.0,
        animate: bool = True,
    ):
        self.columns = columns
        self.rows = rows
        self.board = [[" " for _ in range(columns)] for _ in range(rows)]
        self.player1 = player1  # X
        self.player2 = player2  # O
        self.current_player = player1
        self.delay = delay  # Delay between moves for visualization
        self.animate = animate

    def is_valid_move(self, col: int) -> bool:
        """Check if a move is valid"""
        return 0 <= col < self.columns and self.board[0][col] == " "

    def get_next_row(self, col: int) -> Optional[int]:
        """Get the next available row in the given column"""
        for row in range(self.rows - 1, -1, -1):
            if self.board[row][col] == " ":
                return row
        return None

    def make_move(self, col: int) -> Tuple[int, int]:
        """Make a move in the given column"""
        row = self.get_next_row(col)
        if row is None:
            raise ValueError("Invalid move")

        if self.animate:
            # Animate the piece falling
            for r in range(row + 1):
                if r > 0:
                    self.board[r - 1][col] = " "
                self.board[r][col] = self.current_player.symbol
                self.display_board()
                time.sleep(0.1)
                if r < row:
                    print("\033[F" * 8)  # Move cursor up 8 lines
        else:
            self.board[row][col] = self.current_player.symbol
            self.display_board()

        return row, col

    def check_winner(self, row: int, col: int) -> bool:
        """Check if the last move created a winning condition"""
        directions = [
            (0, 1),  # horizontal
            (1, 0),  # vertical
            (1, 1),  # diagonal right
            (1, -1),  # diagonal left
        ]

        symbol = self.board[row][col]

        for dr, dc in directions:
            count = 1

            # Check in positive direction
            r, c = row + dr, col + dc
            while (
                0 <= r < self.rows
                and 0 <= c < self.columns
                and self.board[r][c] == symbol
            ):
                count += 1
                r, c = r + dr, c + dc

            # Check in negative direction
            r, c = row - dr, col - dc
            while (
                0 <= r < self.rows
                and 0 <= c < self.columns
                and self.board[r][c] == symbol
            ):
                count += 1
                r, c = r - dr, c - dc

            if count >= 4:
                return True

        return False

    def is_board_full(self) -> bool:
        """Check if the board is full (tie game)"""
        return all(cell != " " for cell in self.board[0])

    def display_board(self):
        """Display the current board state with colors"""
        # ANSI color codes
        RED = "\033[91m"
        YELLOW = "\033[93m"
        RESET = "\033[0m"
        BLUE = "\033[94m"

        # Print column numbers
        print("\n " + BLUE + " ".join((str(i) for i in range(self.columns))) + RESET)
        print(BLUE + "--" * self.columns + RESET)

        # Print board with colored pieces
        for row in self.board:
            print(BLUE + "|" + RESET, end="")
            for cell in row:
                if cell == "X":
                    print(RED + "X" + RESET, end="")
                elif cell == "O":
                    print(YELLOW + "O" + RESET, end="")
                else:
                    print(" ", end="")
                print(BLUE + "|" + RESET, end="")
            print()
        print(BLUE + "--" * self.columns + RESET)

    def play_game(self) -> Optional[Player]:
        """Play a full game, returns the winner or None if tie"""
        while True:
            # Display current state
            if not self.animate:
                print(
                    f"\nPlayer {self.current_player.symbol}'s ({type(self.current_player).__name__}) turn"
                )
                self.display_board()

            # Get player's move
            try:
                state = GameState(
                    board=[row[:] for row in self.board],
                    current_player=self.current_player.symbol,
                )

                # TODO: Add timeout for player moves
                with time_limit(1):
                    col = self.current_player.get_move(state)

                if not self.is_valid_move(col):
                    print(f"Invalid move by player {self.current_player.symbol}")
                    return (
                        self.player1
                        if self.current_player == self.player2
                        else self.player2
                    )

                row, col = self.make_move(col)

            except Exception as e:
                print(
                    f"Error from player {self.current_player.symbol} ({type(self.current_player).__name__}): {e}"
                )
                return (
                    self.player1
                    if self.current_player == self.player2
                    else self.player2
                )

            # Check for winner
            if self.check_winner(row, col):
                if not self.animate:
                    self.display_board()
                print(
                    f"\nPlayer {self.current_player.symbol} ({type(self.current_player).__name__}) wins!"
                )
                return self.current_player

            # Check for tie
            if self.is_board_full():
                if not self.animate:
                    self.display_board()
                print("\nTie game!")
                return None

            # Switch players
            self.current_player = (
                self.player2 if self.current_player == self.player1 else self.player1
            )

            # Add delay for visualization
            if self.delay:
                time.sleep(self.delay)


# Example player implementations
class RandomPlayer(Player):
    """Makes random valid moves"""

    def get_move(self, state: GameState) -> int:
        columns = len(state.board[0])
        valid_moves = [col for col in range(columns) if state.board[0][col] == " "]
        return random.choice(valid_moves)


class SimplePlayer(Player):
    """Looks for winning moves and blocking moves"""

    def get_move(self, state: GameState) -> int:
        columns = len(state.board[0])
        rows = len(state.board)

        # First check for winning moves
        for col in range(columns):
            if state.board[0][col] != " ":
                continue

            # Find row where piece would land
            row = rows - 1
            while row >= 0 and state.board[row][col] != " ":
                row -= 1

            # Try move
            test_board = [row[:] for row in state.board]
            test_board[row][col] = self.symbol

            # Check if this move wins
            if self.check_winner(test_board, row, col):
                return col

        # Then check for blocking moves
        opponent = "O" if self.symbol == "X" else "X"
        for col in range(columns):
            if state.board[0][col] != " ":
                continue

            row = rows - 1
            while row >= 0 and state.board[row][col] != " ":
                row -= 1

            test_board = [row[:] for row in state.board]
            test_board[row][col] = opponent

            if self.check_winner(test_board, row, col):
                return col

        # Otherwise, pick random valid move
        valid_moves = [col for col in range(columns) if state.board[0][col] == " "]
        return random.choice(valid_moves)

    def check_winner(self, board: List[List[str]], row: int, col: int) -> bool:
        """Check if there's a winner on the test board"""
        directions = [(0, 1), (1, 0), (1, 1), (1, -1)]
        symbol = board[row][col]
        columns = len(board[0])
        rows = len(board)

        for dr, dc in directions:
            count = 1

            # Check positive direction
            r, c = row + dr, col + dc
            while 0 <= r < rows and 0 <= c < columns and board[r][c] == symbol:
                count += 1
                r, c = r + dr, c + dc

            # Check negative direction
            r, c = row - dr, col - dc
            while 0 <= r < rows and 0 <= c < columns and board[r][c] == symbol:
                count += 1
                r, c = r - dr, c - dc

            if count >= 4:
                return True
        return False


class LousyPlayer(Player):
    """A terrible Connect Four player that makes many strategic mistakes"""

    def __init__(self, symbol: str):
        super().__init__(symbol)
        self.last_col = None  # Remember last move to make repeated mistakes

    def get_move(self, state: GameState) -> int:
        # List of bad strategic decisions
        columns = len(state.board[0])
        rows = len(state.board)

        # 1. If we played before, try to play in the same column
        # (This is terrible because it makes our moves predictable and
        # often leads to playing in full columns)
        if self.last_col is not None and state.board[0][self.last_col] == " ":
            self.last_col = self.last_col
            return self.last_col

        # 2. Avoid center columns at all costs
        # (This is terrible because center control is crucial in Connect Four)
        edge_columns = [0, 1, columns - 2, columns - 1]
        for col in edge_columns:
            if state.board[0][col] == " ":
                self.last_col = col
                return col

        # 3. Prefer playing in higher positions
        # (This is terrible because it leaves gaps that opponents can use)
        for row in range(rows):
            for col in range(columns):
                if (
                    row > 0
                    and state.board[row][col] == " "
                    and state.board[row - 1][col] == " "
                ):
                    if state.board[0][col] == " ":  # Make sure column isn't full
                        self.last_col = col
                        return col

        # 4. Ignore obvious winning moves
        # (This is terrible because we'll miss easy wins)
        for col in range(columns):
            if state.board[0][col] != " ":
                continue

            # Find where piece would land
            row = rows - 1
            while row >= 0 and state.board[row][col] != " ":
                row -= 1

            # If this would be a winning move, avoid it!
            test_board = [r[:] for r in state.board]
            test_board[row][col] = self.symbol
            if self._would_win(test_board, row, col):
                continue

            self.last_col = col
            return col

        # 5. If all else fails, pick the first available column
        # (This is terrible because it's predictable and ignores strategy)
        for col in range(columns):
            if state.board[0][col] == " ":
                self.last_col = col
                return col

        return 0  # Should never reach here if game isn't over

    def _would_win(self, board: List[List[str]], row: int, col: int) -> bool:
        """Check if a move would win (so we can avoid it!)"""
        symbol = board[row][col]
        directions = [(0, 1), (1, 0), (1, 1), (1, -1)]
        columns = len(board[0])
        rows = len(board)

        for dr, dc in directions:
            count = 1

            # Check positive direction
            r, c = row + dr, col + dc
            while 0 <= r < rows and 0 <= c < columns and board[r][c] == symbol:
                count += 1
                r, c = r + dr, c + dc

            # Check negative direction
            r, c = row - dr, col - dc
            while 0 <= r < rows and 0 <= c < columns and board[r][c] == symbol:
                count += 1
                r, c = r - dr, c - dc

            if count >= 4:
                return True
        return False

<<<<<<< HEAD
class FlossyPlayer(Player):
    """Looks for winning moves and blocking moves"""

    def get_move(self, state: GameState) -> int:
        columns = len(state.board[0])
        rows = len(state.board)

        # First check for winning moves
        for col in range(columns):
            if state.board[0][col] != ' ':
                continue

            # Find row where piece would land
            row = rows - 1
            while row >= 0 and state.board[row][col] != ' ':
                row -= 1

            # Try move
            test_board = [row[:] for row in state.board]
            test_board[row][col] = self.symbol

            # Check if this move wins
            if self.check_winner(test_board, row, col):
                return col

            test_board[row][col] = ' '

        # Then check for blocking moves
        opponent = 'O' if self.symbol == 'X' else 'X'
        for col in range(columns):
            if state.board[0][col] != ' ':
                continue

            row = rows - 1
            while row >= 0 and state.board[row][col] != ' ':
                row -= 1

            test_board = [row[:] for row in state.board]
            test_board[row][col] = opponent

            if self.check_winner(test_board, row, col):
                return col

            test_board[row][col] = ' '

        # Then check for move that will force winning
        for col in range(columns):
            if state.board[0][col] != ' ':
                continue

            # Find row where piece would land
            row = rows - 1
            while row >= 0 and state.board[row][col] != ' ':
                row -= 1

            # Try move
            test_board = [row[:] for row in state.board]
            test_board[row][col] = self.symbol

            # Check if this move wins
            if self.check_future_winner(test_board, row, col):
                return col

            test_board[row][col] = ' '

        # Then check for move that will force losing
        for col in range(columns):
            if state.board[0][col] != ' ':
                continue

            row = rows - 1
            while row >= 0 and state.board[row][col] != ' ':
                row -= 1

            test_board = [row[:] for row in state.board]
            test_board[row][col] = opponent

            if self.check_future_winner(test_board, row, col):
                return col

            test_board[row][col] = ' '

        # Otherwise, pick random valid move
        valid_moves = [
            col for col in range(columns)
            if state.board[0][col] == ' '
        ]
        return random.choice(valid_moves)

    def check_winner(self, board: List[List[str]], row: int, col: int) -> bool:
        """Check if there's a winner on the test board"""
        directions = [(0, 1), (1, 0), (1, 1), (1, -1)]
        symbol = board[row][col]
        columns = len(board[0])
        rows = len(board)

        for dr, dc in directions:
            count = 1

            # Check positive direction
            r, c = row + dr, col + dc
            while (0 <= r < rows and 0 <= c < columns and
                   board[r][c] == symbol):
                count += 1
                r, c = r + dr, c + dc

            # Check negative direction
            r, c = row - dr, col - dc
            while (0 <= r < rows and 0 <= c < columns and
                   board[r][c] == symbol):
                count += 1
                r, c = r - dr, c - dc

            if count >= 4:
                return True
        return False

    def check_future_winner(self, board: List[List[str]], row, col) -> bool:
        """Check if there's a move that will lead to an unavoidable winner"""
        directions = [(0, 1), (1, 0), (1, 1), (1, -1)]
        symbol = board[row][col]
        columns = len(board[0])
        rows = len(board)
        winning_moves_number = 0

        for dr, dc in directions:
            count = 1

            # Check positive direction
            r, c = row + dr, col + dc
            while (0 <= r < rows and 0 <= c < columns and
                   board[r][c] == symbol):
                count += 1
                r, c = r + dr, c + dc

            # Check negative direction
            r, c = row - dr, col - dc
            while (0 <= r < rows and 0 <= c < columns and
                   board[r][c] == symbol):
                count += 1
                r, c = r - dr, c - dc

            if count >= 3:
                winning_moves_number += len([i for i in (board[r + dr][c + dc], board[r - dr][c - dc]) if i == ' '])
                if winning_moves_number >= 1:
                    return True

        return False

=======
>>>>>>> 94132767

class Tournament:
    """Runs a tournament between multiple Connect Four strategies"""

    def __init__(self, strategy_classes: List[type], games_per_match: int = 10):
        self.strategy_classes = strategy_classes
        self.games_per_match = games_per_match
        self.results = {
            name: {
                "wins": 0,
                "losses": 0,
                "ties": 0,
                "points": 0,  # 3 for win, 1 for tie
                "avg_moves": 0,
                "total_games": 0,
            }
            for name in [cls.__name__ for cls in strategy_classes]
        }

    def run_tournament(self, display_games: bool = False):
        """Run a full tournament where each strategy plays against all others"""
        total_matches = (
            len(self.strategy_classes)
            * (len(self.strategy_classes) - 1)
            * self.games_per_match
            // 2
        )
        matches_played = 0

        print(f"\nStarting tournament with {len(self.strategy_classes)} strategies")
        print(f"Each matchup will play {self.games_per_match} games")
        print(f"Total matches to be played: {total_matches}\n")

        # Each strategy plays against every other strategy
        for i, strat1 in enumerate(self.strategy_classes):
            for j, strat2 in enumerate(self.strategy_classes[i + 1 :], i + 1):
                print(f"\nMatch: {strat1.__name__} vs {strat2.__name__}")

                # Play multiple games per matchup, alternating who goes first
                for game_num in range(self.games_per_match):
                    matches_played += 1
                    print(
                        f"\rProgress: {matches_played}/{total_matches} matches", end=""
                    )

                    # Alternate who goes first
                    if game_num % 2 == 0:
                        player1, player2 = strat1("X"), strat2("O")
                        name1, name2 = strat1.__name__, strat2.__name__
                    else:
                        player1, player2 = strat2("X"), strat1("O")
                        name1, name2 = strat2.__name__, strat1.__name__

                    # Play game
                    game = ConnectFour(
                        player1,
                        player2,
                        delay=0.5 if display_games else 0,
                        animate=display_games,
                    )
                    winner = game.play_game()

                    # Update statistics
                    if winner is None:  # Tie
                        self.results[name1]["ties"] += 1
                        self.results[name2]["ties"] += 1
                        self.results[name1]["points"] += 1
                        self.results[name2]["points"] += 1
                    else:
                        winner_name = type(winner).__name__
                        loser_name = name1 if winner_name == name2 else name2
                        self.results[winner_name]["wins"] += 1
                        self.results[winner_name]["points"] += 3
                        self.results[loser_name]["losses"] += 1

                    self.results[name1]["total_games"] += 1
                    self.results[name2]["total_games"] += 1

    def display_results(self):
        """Display tournament results in a formatted table"""
        print("\n\nTournament Results:")
        print("-" * 80)
        print(
            f"{'Strategy':<20} {'Games':<8} {'Wins':<8} {'Losses':<8} {'Ties':<8} {'Points':<8} {'Win %':<8}"
        )
        print("-" * 80)

        # Sort by points
        sorted_results = sorted(
            self.results.items(),
            key=lambda x: (x[1]["points"], x[1]["wins"]),
            reverse=True,
        )

        for name, stats in sorted_results:
            total_games = stats["total_games"]
            win_percentage = (
                (stats["wins"] / total_games * 100) if total_games > 0 else 0
            )
            print(
                f"{name:<20} {total_games:<8} {stats['wins']:<8} {stats['losses']:<8} "
                f"{stats['ties']:<8} {stats['points']:<8} {win_percentage:>6.1f}%"
            )
        print("-" * 80)


if __name__ == "__main__":
    # Create tournament with list of strategies
    strategies = [RandomPlayer, SimplePlayer, LousyPlayer, FlossyPlayer]
    tournament = Tournament(strategies, games_per_match=10)

    # Run tournament
    tournament.run_tournament(display_games=False)  # Set True to watch games

    # Show results
    tournament.display_results()<|MERGE_RESOLUTION|>--- conflicted
+++ resolved
@@ -416,7 +416,6 @@
                 return True
         return False
 
-<<<<<<< HEAD
 class FlossyPlayer(Player):
     """Looks for winning moves and blocking moves"""
 
@@ -566,8 +565,6 @@
 
         return False
 
-=======
->>>>>>> 94132767
 
 class Tournament:
     """Runs a tournament between multiple Connect Four strategies"""
